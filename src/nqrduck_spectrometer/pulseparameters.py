--- conflicted
+++ resolved
@@ -22,11 +22,7 @@
     def __init__(self, expr) -> None:
         self.parameters = []
         self.expr = expr
-<<<<<<< HEAD
-        self.resolution = 1/30.72e6
-=======
         self.resolution = Decimal(1/30.72e6)
->>>>>>> f5cc56d8
         self.start_x = -1
         self.end_x = 1
 
