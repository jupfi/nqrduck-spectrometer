--- conflicted
+++ resolved
@@ -19,38 +19,7 @@
     """
     settings : OrderedDict
     pulse_parameter_options : OrderedDict
-
-<<<<<<< HEAD
-=======
-    class Setting(QObject):
-        """A setting for the spectrometer is a value that is the same for all events in a pulse sequence.
-        E.g. the number of averages or the number of points in a spectrum.
-        """
-        settings_changed = pyqtSignal()
-
-        def __init__(self, name : str, default : str, description : str) -> None:
-            """Initializes the setting.
-            
-            Arguments:
-                name (str) -- The name of the setting
-                default (str) -- The default value of the setting
-                description (str) -- The description of the setting
-            """
-            super().__init__()
-            self.name = name
-            self.value = default
-            self.description = description
-
-        @pyqtSlot(str)
-        def on_value_changed(self, value):
-            logger.debug("Setting %s changed to %s", self.name, value)
-            self.value = value
-            self.settings_changed.emit()
-
-        def get_setting(self):
-            return float(self.value)
-        
->>>>>>> de7f966a
+      
     class PulseParameter:
         """A pulse parameter is a value that can be different for each event in a pulse sequence.
         E.g. the transmit pulse power or the phase of the transmit pulse.
@@ -119,19 +88,8 @@
         self.settings = OrderedDict()
         self.pulse_parameter_options = OrderedDict()
 
-<<<<<<< HEAD
     def add_setting(self, setting : Setting, category : str) -> None:
-=======
-    def add_setting(self, name : str, value: str, description : str, category : str) -> None:
-        """Adds a setting to the spectrometer.
-        
-        Arguments:
-            name (str) -- The name of the setting
-            value (str) -- The default value of the setting
-            description (str) -- The description of the setting
-            category (str) -- The category of the setting
-        """
->>>>>>> de7f966a
+
         if category not in self.settings.keys():
             self.settings[category] = []
         self.settings[category].append(setting)
